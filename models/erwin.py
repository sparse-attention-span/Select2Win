--- conflicted
+++ resolved
@@ -514,17 +514,10 @@
             assert not use_triton_impl
 
         if not per_ball:
-<<<<<<< HEAD
-            SLIDING_WINDOW_SIZE = self.ball_size
-            COMPRESS_BLOCK_SIZE = self.ball_size
-            COMPRESS_BLOCK_SLIDING_STRIDE = self.ball_size // compress_stride_fraction
-            FINE_BLOCK_SIZE = self.ball_size
-=======
             SLIDING_WINDOW_SIZE = self.selection_ball_size
             COMPRESS_BLOCK_SIZE = self.selection_ball_size
             COMPRESS_BLOCK_SLIDING_STRIDE = self.selection_ball_size//compress_stride_fraction
             FINE_BLOCK_SIZE = self.selection_ball_size
->>>>>>> 22a631b3
         else:
             print("WARNING: per_ball uses hardcoded values!")
             SLIDING_WINDOW_SIZE = ball_size // 8
@@ -864,13 +857,8 @@
             n = keys.shape[-1]
             nm = queries.shape[-2]
             mask = self.create_mask(nm, n)
-<<<<<<< HEAD
-            similarity = similarity.masked_fill(mask, float("-inf"))
-            print(f"sim: {similarity}")
-=======
             similarity = similarity.masked_fill(mask, float('-inf'))
             # printd(f"sim: {similarity}")
->>>>>>> 22a631b3
         topk_values, topk_indices = torch.topk(similarity, self.topk, dim=-1)
         # printd(f"topk indices: {topk_indices}")
         return topk_values, topk_indices
@@ -1056,13 +1044,8 @@
         if nsa_loc in ("last", "end"):
             nsa_loc = [depth]
         elif nsa_loc in ("middle", "center"):
-<<<<<<< HEAD
-            nsa_loc = [depth // 2]
-        elif nsa_loc in ("first", "begin", "start"):
-=======
             nsa_loc = [depth//2]
         elif nsa_loc in ("first", "begin", "beginning", "start"):
->>>>>>> 22a631b3
             nsa_loc = [0]
         else:
             nsa_loc = parse_index_list(nsa_loc, depth)
