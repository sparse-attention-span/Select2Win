--- conflicted
+++ resolved
@@ -266,7 +266,7 @@
     """Ball Multi-Head Self-Attention (BMSA) module (eq. 8)."""
 
     def __init__(
-        self, dim: int, num_heads: int, ball_size: int, dimensionality: int = 3, lastnsa=False, beginnsa=False, middlensa=False
+        self, dim: int, num_heads: int, ball_size: int, dimensionality: int = 3
     ):
         super().__init__()
         self.dim = dim
@@ -342,7 +342,6 @@
         num_heads: int,
         ball_size: int,
         dimensionality: int,
-<<<<<<< HEAD
         per_ball: bool = False,
         use_flex_attn: bool = False,
         use_triton_impl: bool = True,
@@ -352,11 +351,6 @@
         dim_head_factor: int = 1,
         compress_stride_fraction: int = 1,
         compress_mlp_expand_factor: float = 1.0
-=======
-        lastnsa=False,
-        beginnsa=False,
-        middlensa=False
->>>>>>> fc2146c9
     ):
         super().__init__()
         self.dim = dim
@@ -691,13 +685,7 @@
         dimensionality: int = 3,
         topk: int = 2,
         use_diff_topk: bool = True,
-<<<<<<< HEAD
         selection_ball_size = 16,
-=======
-        lastnsa=False,
-        beginnsa=False,
-        middlensa=False
->>>>>>> fc2146c9
     ):
         super().__init__()
         self.dim = dim
@@ -890,10 +878,7 @@
             K=3,
         )
 
-        # print(q.dtype)
-
         topk_values, topk_indices = self.select_balls_mlp(q, k)
-
         topk_indices = topk_indices.contiguous()
 
         q = rearrange(q, "b H n m E -> b H (n m) E").contiguous()
@@ -907,7 +892,6 @@
             topk_values = topk_values[..., 1:]
 
             fmask = (topk_values > 1e-10).contiguous()
-            # print(q.dtype)
             out = native_sparse_attend(
                 q, k, v,
                 self.ball_size,
@@ -921,7 +905,6 @@
             fine_block_mask = fine_selection_flex_mask(topk_indices)
 
             out = flex_attention(q, k, v, block_mask = fine_block_mask)
-        # print(out.dtype)
 
         out = rearrange(out, "b H nm E -> (b nm) (H E)")
         return self.proj(out)
@@ -983,9 +966,6 @@
     ):
         super().__init__()
 
-<<<<<<< HEAD
-        print("nsa_loc:", nsa_loc)
-
         if nsa_loc in ("last", "end"):
             nsa_loc = [depth]
         elif nsa_loc in ("middle", "center"):
@@ -996,15 +976,9 @@
             nsa_loc = parse_index_list(nsa_loc, depth)
             nsa_loc = [loc + i for i, loc in enumerate(nsa_loc)]
 
-        print("list:", nsa_loc)
-
         # quick assertion to make sure we aren't sharing attn_kwargs
         if nsa_type is not None:
             assert msa_type == "BallMSA"
-
-=======
-        self.attn_kwargs = attn_kwargs
->>>>>>> fc2146c9
 
         self.blocks = nn.ModuleList(
             [
@@ -1020,27 +994,9 @@
                 for _ in range(depth)
             ]
         )
-<<<<<<< HEAD
-
-=======
-        if self.attn_kwargs['lastnsa'] or self.attn_kwargs['beginnsa'] or self.attn_kwargs['middlensa']:
-            self.nsa_block = ErwinTransformerBlock(
-                    dim,
-                    num_heads,
-                    16,
-                    mlp_ratio,
-                    "NSAMSA",
-                    dimensionality,
-                    attn_kwargs,
-                )
-        print(f"self.attn_kwargs.lastnsa: {self.attn_kwargs['lastnsa']}")
-        print(f"self.attn_kwargs.beginnsa: {self.attn_kwargs['beginnsa']}")
-        print(f"self.attn_kwargs.middlensa: {self.attn_kwargs['middlensa']}")
-                
->>>>>>> fc2146c9
+
         self.rotate = [i % 2 for i in range(depth)] if rotate else [False] * depth
 
-        # self.nsa_block = None
         if nsa_type is not None:
             assert len(nsa_loc) > 0
             for loc in nsa_loc:
@@ -1066,14 +1022,9 @@
         elif direction == "up" and stride is not None:
             self.unpool = BallUnpooling(dim, stride, dimensionality)
 
-        print(self.blocks)
-        print("rotate end:", self.rotate)
-        print()
-
     def forward(self, node: Node) -> Node:
         printd("Erwin transformer blocks:")
         node = self.unpool(node)
-
 
         if (
             len(self.rotate) > 1 and any(self.rotate)
@@ -1088,15 +1039,8 @@
         num_batches = node.batch_idx.max() + 1
         assert num_batches > 0
 
-        if self.attn_kwargs['beginnsa']:
-            node.x = self.nsa_block(node.x, node.pos, num_batches)
-
-        total = len(self.blocks)
-        break_point = total //2
         for i, (rotate, blk) in enumerate(zip(self.rotate, self.blocks)):
             printd(f"{i} ", end="")
-            if self.attn_kwargs['middlensa'] and i == break_point:
-                node.x = self.nsa_block(node.x, node.pos, num_batches)
             if rotate:
                 node.x = blk(node.x[node.tree_idx_rot], node.pos[node.tree_idx_rot], num_batches)[
                     tree_idx_rot_inv
@@ -1104,13 +1048,6 @@
             else:
                 node.x = blk(node.x, node.pos, num_batches)
 
-<<<<<<< HEAD
-        # if self.nsa_block is not None:
-        #     node.x = self.nsa_block(node.x, node.pos, num_batches)
-=======
-        if self.attn_kwargs['lastnsa']:
-            node.x = self.nsa_block(node.x, node.pos, num_batches)
->>>>>>> fc2146c9
         return self.pool(node)
 
 
