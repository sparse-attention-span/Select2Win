import sys

sys.path.append("../../")
sys.path.append("../")

import argparse
import yaml
import torch

torch.set_float32_matmul_precision("high")
from torch.utils.data import DataLoader
from torch.optim import AdamW
from torch.optim.lr_scheduler import CosineAnnealingLR

from erwin.training import fit
from erwin.models.erwin import ErwinTransformer
from erwin.experiments.datasets import ShapenetCarDataset
from erwin.experiments.wrappers import ShapenetCarModel
import time
import gc


def parse_args():
    parser = argparse.ArgumentParser()
    parser.add_argument(
        "--model",
        type=str,
        default="erwin",
        choices=("mpnn", "pointtransformer", "pointnetpp", "erwin"),
    )
    parser.add_argument("--data-path", type=str, default="../shapenet_car/preprocessed")
<<<<<<< HEAD
    parser.add_argument("--config", type=str, default="")
    parser.add_argument("--size", type=str, default="small",
                        choices=('small', 'medium', 'large', 'debug'))
=======
    parser.add_argument("--size", type=str, default="small", 
                        choices=('small', 'medium', 'large'))
>>>>>>> e11084e4
    parser.add_argument("--num-epochs", type=int, default=100000)
    parser.add_argument("--batch-size", type=int, default=2)
    parser.add_argument("--use-wandb", action="store_true")
    parser.add_argument("--lr", type=float, default=1e-3)
    parser.add_argument("--val-every-iter", type=int, default=100,
                        help="Validation frequency")
    parser.add_argument("--experiment", type=str, default="shapenet",
                        help="Experiment name in wandb")
    parser.add_argument("--test", action="store_true", default=0)
    parser.add_argument("--seed", type=int, default=0)
    parser.add_argument("--knn", type=int, default=8)
    parser.add_argument(
        "--profile",
        action="store_true",
        help="Use minimal profile configuration for testing",
    )
    parser.add_argument("--msa-type", type=str, default="BallMSA",
                        choices=["BallMSA", "NSAMSA", "LucidRains"])
    parser.add_argument("--erwintype", type=str, default="normal",
                        choices=["normal", "replacerotate"])

<<<<<<< HEAD

=======
    parser.add_argument("--lucidrains-per-ball", action='store_true')
    parser.add_argument("--lucidrains-gqa", action='store_true')
    parser.add_argument("--lucidrains-triton-kernel", action='store_true')
    parser.add_argument("--lucidrains-flex-attn", action='store_true')

    parser.add_argument("--nsamsa-use-diff-topk", action='store_true')
>>>>>>> e11084e4

    # parser.add_argument("--lucidrains-per-ball", type=bool)
    # parser.add_argument("--lucidrains-gqa", type=bool)
    # parser.add_argument("--lucidrains-triton-kernel", type=bool)
    # parser.add_argument("--lucidrains-flex-attn", type=bool)

<<<<<<< HEAD
    # parser.add_argument("--nsamsa-use-diff-topk", type=bool)

    return parser.parse_args()

# def get_attn_kwargs(args):
#     if args.msa_type == "LucidRains":
#         kwargs =  {
#             "per_ball": args.lucidrains_per_ball,
#             "use_flex_attn": args.lucidrains_flex_attn,
#             "use_triton_impl": args.lucidrains_triton_kernel,
#             "use_gqa": args.lucidrains_gqa,
#             "msa_type": args.msa_type
#         }
#     if args.msa_type == "NSAMSA":
#         kwargs = {
#             "use_diff_topk": args.nsamsa_use_diff_topk,
#             "msa_type": args.msa_type
#         }
#     else:
#         kwargs = { "msa_type": args.msa_type }

#     return {k: v for k, v in kwargs.items() if v is not None}
=======
def get_attn_kwargs(args):
    if args.msa_type == "LucidRains":
        kwargs =  {
            "per_ball": args.lucidrains_per_ball,
            "use_flex_attn": args.lucidrains_flex_attn,
            "use_triton_impl": args.lucidrains_triton_kernel,
            "use_gqa": args.lucidrains_gqa,
        }
    elif args.msa_type == "NSAMSA":
        kwargs = {
            "use_diff_topk": args.nsamsa_use_diff_topk
        }
    else:
        kwargs = {}

    return kwargs
>>>>>>> e11084e4

erwin_configs = {
    "debug": {
        "c_in": 64,
        "c_hidden": 64,
        "ball_sizes": [128, 128],
        "enc_num_heads": [4, 4],
        "enc_depths": [6, 6],
        "dec_num_heads": [4],
        "dec_depths": [6],
        "strides": [1],
        "rotate": 45,
        "mp_steps": 3,
    },
    "profile": {
        "c_in": 64,
        "c_hidden": 64,
        "ball_sizes": [256,],
        "enc_num_heads": [8,],
        "enc_depths": [1,],
        "dec_num_heads": [],
        "dec_depths": [],
        "strides": [],
        "rotate": 0,
        "mp_steps": 3,
        "msa_type": ""
    },
    "small": {
        "c_in": 64,
        "c_hidden": 64,
        "ball_sizes": [256, 256],
        "enc_num_heads": [8, 8],
        "enc_depths": [6, 6],
        "dec_num_heads": [8],
        "dec_depths": [6],
        "strides": [1],
        "rotate": 45,
        "mp_steps": 3,
        "msa_type": ""
    },
    "medium": {
        "c_in": 64,
        "c_hidden": 128,
        "ball_sizes": [256, 256],
        "enc_num_heads": [8, 8],
        "enc_depths": [6, 6],
        "dec_num_heads": [8],
        "dec_depths": [6],
        "strides": [1],
        "rotate": 45,
        "mp_steps": 3,
        "msa_type": ""
    },
    "large": {
        "c_in": 64,
        "c_hidden": 256,
        "ball_sizes": [256, 256],
        "enc_num_heads": [8, 8],
        "enc_depths": [6, 6],
        "dec_num_heads": [8],
        "dec_depths": [6],
        "strides": [1],
        "rotate": 45,
        "mp_steps": 3,
        "msa_type": ""
    },
}

model_cls = {
    "erwin": ErwinTransformer,
}


if __name__ == "__main__":
    args = parse_args()

    torch.manual_seed(args.seed)
    torch.cuda.manual_seed(args.seed)

    train_dataset = ShapenetCarDataset(
        data_path=args.data_path,
        split="train",
        knn=args.knn,
    )

    valid_dataset = ShapenetCarDataset(
        data_path=args.data_path,
        split="test",
        knn=args.knn,
    )

    test_dataset = ShapenetCarDataset(
        data_path=args.data_path,
        split="test",
        knn=args.knn,
    )

    train_loader = DataLoader(
        train_dataset,
        batch_size=args.batch_size,
        shuffle=True,
        drop_last=True,
        collate_fn=train_dataset.collate_fn,
        num_workers=args.batch_size,
        persistent_workers=True,
    )

    valid_loader = DataLoader(
        valid_dataset,
        batch_size=args.batch_size,
        shuffle=False,
        collate_fn=train_dataset.collate_fn,
        num_workers=args.batch_size,
        persistent_workers=True,
    )

    test_loader = DataLoader(
        test_dataset,
        batch_size=args.batch_size,
        shuffle=False,
        collate_fn=train_dataset.collate_fn,
        num_workers=args.batch_size,
        persistent_workers=True,
    )

    if args.model == "erwin":
<<<<<<< HEAD
        if args.config:
            with open(f"{args.config}", "r") as f:
                model_config = dict(yaml.safe_load(f)) | {"erwintype": args.erwintype}
                model_config["attn_kwargs"]["bs"] = args.batch_size 
                print(model_config)
        else:
            model_config = erwin_configs[args.size] | {"msa_type": args.msa_type} | {"erwintype": args.erwintype}
        # if args.profile:
        #     model_config = erwin_configs["profile"]
    else:
        raise NotImplementedError(f"Unknown model: {args.model}")

    main_model = model_cls[args.model](**model_config)
=======
        model_config = erwin_configs[args.size]
    else:
        raise NotImplementedError(f"Unknown model: {args.model}")

    model_config["msa_type"] = args.msa_type

    main_model = model_cls[args.model](**model_config, attn_kwargs=get_attn_kwargs(args))
>>>>>>> e11084e4
    model = ShapenetCarModel(main_model).cuda()
    model = torch.compile(model)

    print(f"lr: {args.lr}")
    optimizer = AdamW(model.parameters(), lr=args.lr)
    torch.nn.utils.clip_grad_norm_(model.parameters(), max_norm=1.0)
    scheduler = CosineAnnealingLR(optimizer, T_max=args.num_epochs, eta_min=5e-5)

    config = vars(args)
    config.update(model_config)
    print(f"config msa_type: {config['msa_type']}")
    num_epochs = args.num_epochs

    if args.profile:
        gc.collect()

    torch.autograd.set_detect_anomaly(True)
    # Run the training
<<<<<<< HEAD
    # fit(config, model, optimizer, scheduler, train_loader, val_loader, test_loader=None, timing_window_start=100, timing_window_size=500):
    fit(config, model, optimizer, scheduler, train_loader, valid_loader, test_loader=test_loader)
=======
    fit(
        config,
        model,
        optimizer,
        scheduler,
        train_loader,
        valid_loader,
        test_loader,
        num_epochs,
        args.val_every_iter,
    )
>>>>>>> e11084e4
<|MERGE_RESOLUTION|>--- conflicted
+++ resolved
@@ -29,14 +29,9 @@
         choices=("mpnn", "pointtransformer", "pointnetpp", "erwin"),
     )
     parser.add_argument("--data-path", type=str, default="../shapenet_car/preprocessed")
-<<<<<<< HEAD
     parser.add_argument("--config", type=str, default="")
     parser.add_argument("--size", type=str, default="small",
                         choices=('small', 'medium', 'large', 'debug'))
-=======
-    parser.add_argument("--size", type=str, default="small", 
-                        choices=('small', 'medium', 'large'))
->>>>>>> e11084e4
     parser.add_argument("--num-epochs", type=int, default=100000)
     parser.add_argument("--batch-size", type=int, default=2)
     parser.add_argument("--use-wandb", action="store_true")
@@ -58,23 +53,13 @@
     parser.add_argument("--erwintype", type=str, default="normal",
                         choices=["normal", "replacerotate"])
 
-<<<<<<< HEAD
-
-=======
-    parser.add_argument("--lucidrains-per-ball", action='store_true')
-    parser.add_argument("--lucidrains-gqa", action='store_true')
-    parser.add_argument("--lucidrains-triton-kernel", action='store_true')
-    parser.add_argument("--lucidrains-flex-attn", action='store_true')
-
-    parser.add_argument("--nsamsa-use-diff-topk", action='store_true')
->>>>>>> e11084e4
+
 
     # parser.add_argument("--lucidrains-per-ball", type=bool)
     # parser.add_argument("--lucidrains-gqa", type=bool)
     # parser.add_argument("--lucidrains-triton-kernel", type=bool)
     # parser.add_argument("--lucidrains-flex-attn", type=bool)
 
-<<<<<<< HEAD
     # parser.add_argument("--nsamsa-use-diff-topk", type=bool)
 
     return parser.parse_args()
@@ -97,24 +82,6 @@
 #         kwargs = { "msa_type": args.msa_type }
 
 #     return {k: v for k, v in kwargs.items() if v is not None}
-=======
-def get_attn_kwargs(args):
-    if args.msa_type == "LucidRains":
-        kwargs =  {
-            "per_ball": args.lucidrains_per_ball,
-            "use_flex_attn": args.lucidrains_flex_attn,
-            "use_triton_impl": args.lucidrains_triton_kernel,
-            "use_gqa": args.lucidrains_gqa,
-        }
-    elif args.msa_type == "NSAMSA":
-        kwargs = {
-            "use_diff_topk": args.nsamsa_use_diff_topk
-        }
-    else:
-        kwargs = {}
-
-    return kwargs
->>>>>>> e11084e4
 
 erwin_configs = {
     "debug": {
@@ -241,7 +208,6 @@
     )
 
     if args.model == "erwin":
-<<<<<<< HEAD
         if args.config:
             with open(f"{args.config}", "r") as f:
                 model_config = dict(yaml.safe_load(f)) | {"erwintype": args.erwintype}
@@ -255,15 +221,6 @@
         raise NotImplementedError(f"Unknown model: {args.model}")
 
     main_model = model_cls[args.model](**model_config)
-=======
-        model_config = erwin_configs[args.size]
-    else:
-        raise NotImplementedError(f"Unknown model: {args.model}")
-
-    model_config["msa_type"] = args.msa_type
-
-    main_model = model_cls[args.model](**model_config, attn_kwargs=get_attn_kwargs(args))
->>>>>>> e11084e4
     model = ShapenetCarModel(main_model).cuda()
     model = torch.compile(model)
 
@@ -282,10 +239,6 @@
 
     torch.autograd.set_detect_anomaly(True)
     # Run the training
-<<<<<<< HEAD
-    # fit(config, model, optimizer, scheduler, train_loader, val_loader, test_loader=None, timing_window_start=100, timing_window_size=500):
-    fit(config, model, optimizer, scheduler, train_loader, valid_loader, test_loader=test_loader)
-=======
     fit(
         config,
         model,
@@ -296,5 +249,4 @@
         test_loader,
         num_epochs,
         args.val_every_iter,
-    )
->>>>>>> e11084e4
+    )