--- conflicted
+++ resolved
@@ -53,16 +53,12 @@
     parser.add_argument("--nsa-type", type=str, default="",
                         choices=["", "BallMSA", "NSAMSA", "LucidRains", "FullAttention"])
     parser.add_argument("--nsa-loc", type=str, default="last")
-<<<<<<< HEAD
     parser.add_argument("--no-triton", action="store_true", help="use only with nsamsa")
-=======
     parser.add_argument(
         "--topk",
         type=int,
-        default=2,
         help="Number of selected blocks for attention"
     )
->>>>>>> 3ff8d456
 
     return parser.parse_args()
 
@@ -203,11 +199,14 @@
                 model_config = dict(yaml.safe_load(f))
                 print(model_config)
         else:
+            attn_kwargs = {}
+            attn_kwargs |= { "implementation": "pytorch" } if args.no_triton else {}
+            attn_kwargs |= { "topk" : args.topk } if args.topk is not None else {}
             model_config = erwin_configs[args.size] | {
                 "msa_type": args.msa_type,
                 "nsa_type": args.nsa_type,
                 "nsa_loc": args.nsa_loc,
-                "attn_kwargs": { "implementation": "pytorch" } if args.no_triton else {}
+                "attn_kwargs": attn_kwargs
             }
         # if args.profile:
         #     model_config = erwin_configs["profile"]
