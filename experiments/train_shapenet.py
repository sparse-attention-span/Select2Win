import sys

sys.path.append("../../")
sys.path.append("../")

import argparse
import yaml
import torch

torch.set_float32_matmul_precision("high")
from torch.utils.data import DataLoader
from torch.optim import AdamW
from torch.optim.lr_scheduler import CosineAnnealingLR

from erwin.training import fit
from erwin.models.erwin import ErwinTransformer
from erwin.experiments.datasets import ShapenetCarDataset
from erwin.experiments.wrappers import ShapenetCarModel
import time
import gc


def parse_args():
    parser = argparse.ArgumentParser()
    parser.add_argument(
        "--model",
        type=str,
        default="erwin",
        choices=("mpnn", "pointtransformer", "pointnetpp", "erwin"),
    )
    parser.add_argument("--data-path", type=str, default="../shapenet_car/preprocessed")
    parser.add_argument("--config", type=str, default="")
    parser.add_argument("--size", type=str, default="small",
                        choices=('small', 'medium', 'large', 'debug'))
    parser.add_argument("--num-epochs", type=int, default=100000)
    parser.add_argument("--batch-size", type=int, default=2)
    parser.add_argument("--use-wandb", action="store_true")
    parser.add_argument("--lr", type=float, default=1e-3)
    parser.add_argument("--val-every-iter", type=int, default=100,
                        help="Validation frequency")
    parser.add_argument("--experiment", type=str, default="shapenet",
                        help="Experiment name in wandb")
    parser.add_argument("--test", action="store_true", default=0)
    parser.add_argument("--seed", type=int, default=0)
    parser.add_argument("--knn", type=int, default=8)
    parser.add_argument(
        "--profile",
        action="store_true",
        help="Use minimal profile configuration for testing",
    )
    parser.add_argument("--msa-type", type=str, default="BallMSA",
                        choices=["BallMSA", "NSAMSA", "LucidRains"])
    parser.add_argument("--nsa-type", type=str, default="",
                        choices=["", "BallMSA", "NSAMSA", "LucidRains", "NSAMSA_triton"])
    parser.add_argument("--nsa-loc", type=str, default="last")

    # parser.add_argument("--erwintype", type=str, default="normal",
    #                     choices=["normal", "replacerotate"])

<<<<<<< HEAD


    # parser.add_argument("--lucidrains-per-ball", type=bool)
    # parser.add_argument("--lucidrains-gqa", type=bool)
    # parser.add_argument("--lucidrains-triton-kernel", type=bool)
    # parser.add_argument("--lucidrains-flex-attn", type=bool)

    # parser.add_argument("--nsamsa-use-diff-topk", type=bool)

    return parser.parse_args()

# def get_attn_kwargs(args):
#     if args.msa_type == "LucidRains":
#         kwargs =  {
#             "per_ball": args.lucidrains_per_ball,
#             "use_flex_attn": args.lucidrains_flex_attn,
#             "use_triton_impl": args.lucidrains_triton_kernel,
#             "use_gqa": args.lucidrains_gqa,
#             "msa_type": args.msa_type
#         }
#     if args.msa_type == "NSAMSA":
#         kwargs = {
#             "use_diff_topk": args.nsamsa_use_diff_topk,
#             "msa_type": args.msa_type
#         }
#     else:
#         kwargs = { "msa_type": args.msa_type }
=======
    parser.add_argument("--nsamsa-use-diff-topk", action='store_true')
    parser.add_argument("--lastnsa", action='store_true')
    parser.add_argument("--beginnsa", action='store_true')
    parser.add_argument("--middlensa", action='store_true')

    return parser.parse_args()

def get_attn_kwargs(args):
    if args.msa_type == "LucidRains":
        kwargs =  {
            "per_ball": args.lucidrains_per_ball,
            "use_flex_attn": args.lucidrains_flex_attn,
            "use_triton_impl": args.lucidrains_triton_kernel,
            "use_gqa": args.lucidrains_gqa,
            "lastnsa": args.lastnsa,
            "middlensa": args.middlensa,
            "beginnsa": args.beginnsa,
        }
    elif args.msa_type == "NSAMSA":
        kwargs = {
            "use_diff_topk": args.nsamsa_use_diff_topk,
            "lastnsa": False,
            "middlensa": False,
            "beginnsa": False,
        }
    else:
        kwargs = {"lastnsa": args.lastnsa, "middlensa": args.middlensa,
            "beginnsa": args.beginnsa,}
>>>>>>> fc2146c9

#     return {k: v for k, v in kwargs.items() if v is not None}

erwin_configs = {
    "debug": {
        "c_in": 64,
        "c_hidden": 64,
        "ball_sizes": [128, 128],
        "enc_num_heads": [4, 4],
        "enc_depths": [6, 6],
        "dec_num_heads": [4],
        "dec_depths": [6],
        "strides": [1],
        "rotate": 45,
        "mp_steps": 3,
    },
    "profile": {
        "c_in": 64,
        "c_hidden": 64,
        "ball_sizes": [256,],
        "enc_num_heads": [8,],
        "enc_depths": [1,],
        "dec_num_heads": [],
        "dec_depths": [],
        "strides": [],
        "rotate": 0,
        "mp_steps": 3,
        "msa_type": ""
    },
    "small": {
        "c_in": 64,
        "c_hidden": 64,
        "ball_sizes": [256, 256],
        "enc_num_heads": [8, 8],
        "enc_depths": [6, 6],
        "dec_num_heads": [8],
        "dec_depths": [6],
        "strides": [1],
        "rotate": 45,
        "mp_steps": 3,
        "msa_type": ""
    },
    "medium": {
        "c_in": 64,
        "c_hidden": 128,
        "ball_sizes": [256, 256],
        "enc_num_heads": [8, 8],
        "enc_depths": [6, 6],
        "dec_num_heads": [8],
        "dec_depths": [6],
        "strides": [1],
        "rotate": 45,
        "mp_steps": 3,
        "msa_type": ""
    },
    "large": {
        "c_in": 64,
        "c_hidden": 256,
        "ball_sizes": [256, 256],
        "enc_num_heads": [8, 8],
        "enc_depths": [6, 6],
        "dec_num_heads": [8],
        "dec_depths": [6],
        "strides": [1],
        "rotate": 45,
        "mp_steps": 3,
        "msa_type": ""
    },
}

model_cls = {
    "erwin": ErwinTransformer,
}


if __name__ == "__main__":
    args = parse_args()

    torch.manual_seed(args.seed)
    torch.cuda.manual_seed(args.seed)
    torch.backends.cudnn.deterministic = True
    torch.backends.cudnn.benchmark = False


    train_dataset = ShapenetCarDataset(
        data_path=args.data_path,
        split="train",
        knn=args.knn,
    )

    valid_dataset = ShapenetCarDataset(
        data_path=args.data_path,
        split="test",
        knn=args.knn,
    )

    test_dataset = ShapenetCarDataset(
        data_path=args.data_path,
        split="test",
        knn=args.knn,
    )

    train_loader = DataLoader(
        train_dataset,
        batch_size=args.batch_size,
        shuffle=True,
        drop_last=True,
        collate_fn=train_dataset.collate_fn,
        num_workers=args.batch_size,
        persistent_workers=True,
    )

    valid_loader = DataLoader(
        valid_dataset,
        batch_size=args.batch_size,
        shuffle=False,
        collate_fn=train_dataset.collate_fn,
        num_workers=args.batch_size,
        persistent_workers=True,
    )

    test_loader = DataLoader(
        test_dataset,
        batch_size=args.batch_size,
        shuffle=False,
        collate_fn=train_dataset.collate_fn,
        num_workers=args.batch_size,
        persistent_workers=True,
    )

    if args.nsa_type == "":
        args.nsa_type = None

    if args.model == "erwin":
        if args.config:
            with open(f"{args.config}", "r") as f:
                model_config = dict(yaml.safe_load(f))
                print(model_config)
        else:
            model_config = erwin_configs[args.size] | {"msa_type": args.msa_type} | {"nsa_type": args.nsa_type} | {"nsa_loc": args.nsa_loc}
        # if args.profile:
        #     model_config = erwin_configs["profile"]
    else:
        raise NotImplementedError(f"Unknown model: {args.model}")

<<<<<<< HEAD
    main_model = model_cls[args.model](**model_config)
=======
    model_config["msa_type"] = args.msa_type

    attn_kwargs=get_attn_kwargs(args)
    print(f"attn_kwargs.lastnsa {attn_kwargs['lastnsa']}")
    print(f"attn_kwargs.middlensa {attn_kwargs['middlensa']}")
    print(f"attn_kwargs.beginnsa {attn_kwargs['beginnsa']}")
    main_model = model_cls[args.model](**model_config, attn_kwargs=attn_kwargs)
>>>>>>> fc2146c9
    model = ShapenetCarModel(main_model).cuda()
    model = torch.compile(model)

    print(f"lr: {args.lr}")
    optimizer = AdamW(model.parameters(), lr=args.lr)
    # torch.nn.utils.clip_grad_norm_(model.parameters(), max_norm=1.0)
    scheduler = CosineAnnealingLR(optimizer, T_max=args.num_epochs, eta_min=5e-5)

    config = vars(args)
    config.update(model_config)
    print(f"config msa_type: {config['msa_type']}")
    num_epochs = args.num_epochs

    if args.profile:
        gc.collect()

    # torch.autograd.set_detect_anomaly(True)
    # Run the training
    fit(
        config,
        model,
        optimizer,
        scheduler,
        train_loader,
        valid_loader,
        test_loader,
        num_epochs,
        args.val_every_iter,
    )<|MERGE_RESOLUTION|>--- conflicted
+++ resolved
@@ -54,69 +54,8 @@
                         choices=["", "BallMSA", "NSAMSA", "LucidRains", "NSAMSA_triton"])
     parser.add_argument("--nsa-loc", type=str, default="last")
 
-    # parser.add_argument("--erwintype", type=str, default="normal",
-    #                     choices=["normal", "replacerotate"])
-
-<<<<<<< HEAD
-
-
-    # parser.add_argument("--lucidrains-per-ball", type=bool)
-    # parser.add_argument("--lucidrains-gqa", type=bool)
-    # parser.add_argument("--lucidrains-triton-kernel", type=bool)
-    # parser.add_argument("--lucidrains-flex-attn", type=bool)
-
-    # parser.add_argument("--nsamsa-use-diff-topk", type=bool)
-
     return parser.parse_args()
 
-# def get_attn_kwargs(args):
-#     if args.msa_type == "LucidRains":
-#         kwargs =  {
-#             "per_ball": args.lucidrains_per_ball,
-#             "use_flex_attn": args.lucidrains_flex_attn,
-#             "use_triton_impl": args.lucidrains_triton_kernel,
-#             "use_gqa": args.lucidrains_gqa,
-#             "msa_type": args.msa_type
-#         }
-#     if args.msa_type == "NSAMSA":
-#         kwargs = {
-#             "use_diff_topk": args.nsamsa_use_diff_topk,
-#             "msa_type": args.msa_type
-#         }
-#     else:
-#         kwargs = { "msa_type": args.msa_type }
-=======
-    parser.add_argument("--nsamsa-use-diff-topk", action='store_true')
-    parser.add_argument("--lastnsa", action='store_true')
-    parser.add_argument("--beginnsa", action='store_true')
-    parser.add_argument("--middlensa", action='store_true')
-
-    return parser.parse_args()
-
-def get_attn_kwargs(args):
-    if args.msa_type == "LucidRains":
-        kwargs =  {
-            "per_ball": args.lucidrains_per_ball,
-            "use_flex_attn": args.lucidrains_flex_attn,
-            "use_triton_impl": args.lucidrains_triton_kernel,
-            "use_gqa": args.lucidrains_gqa,
-            "lastnsa": args.lastnsa,
-            "middlensa": args.middlensa,
-            "beginnsa": args.beginnsa,
-        }
-    elif args.msa_type == "NSAMSA":
-        kwargs = {
-            "use_diff_topk": args.nsamsa_use_diff_topk,
-            "lastnsa": False,
-            "middlensa": False,
-            "beginnsa": False,
-        }
-    else:
-        kwargs = {"lastnsa": args.lastnsa, "middlensa": args.middlensa,
-            "beginnsa": args.beginnsa,}
->>>>>>> fc2146c9
-
-#     return {k: v for k, v in kwargs.items() if v is not None}
 
 erwin_configs = {
     "debug": {
@@ -254,23 +193,17 @@
                 model_config = dict(yaml.safe_load(f))
                 print(model_config)
         else:
-            model_config = erwin_configs[args.size] | {"msa_type": args.msa_type} | {"nsa_type": args.nsa_type} | {"nsa_loc": args.nsa_loc}
+            model_config = erwin_configs[args.size] | {
+                "msa_type": args.msa_type,
+                "nsa_type": args.nsa_type,
+                "nsa_loc": args.nsa_loc
+            }
         # if args.profile:
         #     model_config = erwin_configs["profile"]
     else:
         raise NotImplementedError(f"Unknown model: {args.model}")
 
-<<<<<<< HEAD
     main_model = model_cls[args.model](**model_config)
-=======
-    model_config["msa_type"] = args.msa_type
-
-    attn_kwargs=get_attn_kwargs(args)
-    print(f"attn_kwargs.lastnsa {attn_kwargs['lastnsa']}")
-    print(f"attn_kwargs.middlensa {attn_kwargs['middlensa']}")
-    print(f"attn_kwargs.beginnsa {attn_kwargs['beginnsa']}")
-    main_model = model_cls[args.model](**model_config, attn_kwargs=attn_kwargs)
->>>>>>> fc2146c9
     model = ShapenetCarModel(main_model).cuda()
     model = torch.compile(model)
 
