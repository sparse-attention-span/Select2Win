import wandb
import torch
import time
import os
from tqdm import tqdm
from torch.profiler import (
    profile,
    record_function,
    ProfilerActivity,
    tensorboard_trace_handler,
    ExecutionTraceObserver
)
<<<<<<< HEAD
from contextlib import ExitStack
import pandas as pd


=======
from contextlib import ExitStack
import pandas as pd

from torch.profiler import profile, record_function, ProfilerActivity, tensorboard_trace_handler
from contextlib import ExitStack
import pandas as pd

>>>>>>> e11084e4
def setup_wandb_logging(model, config, project_name="erwin-more-data"):
    wandb.init(
        project=project_name,
        config=config,
        name=config["model"] + "_" + config["experiment"],
    )
    wandb.watch(model)
    wandb.config.update(
        {
            "num_parameters": sum(
                p.numel() for p in model.parameters() if p.requires_grad
            )
        },
        allow_val_change=True,
    )


def save_checkpoint(model, optimizer, scheduler, config, val_loss, global_step):
    checkpoint = {
        "model_state_dict": model.state_dict(),
        "optimizer_state_dict": optimizer.state_dict(),
        "scheduler_state_dict": (
            scheduler.state_dict() if scheduler is not None else None
        ),
        "val_loss": val_loss,
        "global_step": global_step,
        "config": config,
    }

    save_dir = config.get("checkpoint_dir", "checkpoints")
    os.makedirs(save_dir, exist_ok=True)

    if config["model"] in ["erwin", "pointtransformer"]:
        checkpoint_path = os.path.join(
            save_dir,
            f"{config['model']}_{config['experiment']}_{config['size']}_{config['seed']}_best.pt",
        )
    else:
        checkpoint_path = os.path.join(
            save_dir,
            f"{config['model']}_{config['experiment']}_{config['seed']}_best.pt",
        )
    torch.save(checkpoint, checkpoint_path)

    if config.get("use_wandb", False):
        wandb.log({"checkpoint/best_val_loss": val_loss}, step=global_step)


def load_checkpoint(model, optimizer, scheduler, config):
    save_dir = config.get("checkpoint_dir", "checkpoints")
    if config["model"] in ["erwin", "pointtransformer"]:
        checkpoint_path = os.path.join(
            save_dir,
            f"{config['model']}_{config['experiment']}_{config['size']}_{config['seed']}_best.pt",
        )
    else:
        checkpoint_path = os.path.join(
            save_dir,
            f"{config['model']}_{config['experiment']}_{config['seed']}_best.pt",
        )

    if not os.path.exists(checkpoint_path):
        raise FileNotFoundError(f"No checkpoint found at {checkpoint_path}")

    checkpoint = torch.load(checkpoint_path)

    model.load_state_dict(checkpoint["model_state_dict"])
    optimizer.load_state_dict(checkpoint["optimizer_state_dict"])
    if scheduler is not None and checkpoint["scheduler_state_dict"] is not None:
        scheduler.load_state_dict(checkpoint["scheduler_state_dict"])

    return checkpoint["val_loss"], checkpoint["global_step"]


def train_step(model, batch, optimizer, scheduler):
    optimizer.zero_grad()
    stat_dict = model.training_step(batch)
    stat_dict["train/loss"].backward()

    torch.nn.utils.clip_grad_norm_(model.parameters(), 1.0)

    optimizer.step()
    if scheduler is not None:
        scheduler.step()
    stat_dict["train/lr"] = optimizer.param_groups[0]["lr"]
    return stat_dict


def validate(model, val_loader, config):
    model.eval()
    val_stats = {}
    num_batches = 0

    use_tqdm = not config.get("use_wandb", False)
    iterator = tqdm(val_loader, desc="Validation") if use_tqdm else val_loader

    for batch in iterator:
        batch = {k: v.cuda() for k, v in batch.items()}
        stat_dict = model.validation_step(batch)

        for k, v in stat_dict.items():
            if k not in val_stats:
                val_stats[k] = 0
            val_stats[k] += v.cpu().detach()

        if use_tqdm:
            iterator.set_postfix({"Loss": f"{stat_dict['val/loss'].item():.4f}"})

        num_batches += 1

    avg_stats = {f"avg/{k}": v / num_batches for k, v in val_stats.items()}
    return avg_stats


def fit(
    config,
    model,
    optimizer,
    scheduler,
    train_loader,
    val_loader,
    test_loader=None,
    timing_window_start=100,
    timing_window_size=500,
):
    if config.get("use_wandb", False):
        setup_wandb_logging(model, config)

    use_tqdm = not config.get("use_wandb", False)
    running_train_stats = {}
    num_train_batches = 0
    global_step = 0
    best_val_loss = float("inf")
    max_steps = config["num_epochs"]

    while global_step < max_steps:
        iterator = (
            tqdm(train_loader, desc=f"Training (step {global_step + 1}/{max_steps})")
            if use_tqdm
            else train_loader
        )

        # Enter the profiling context only if "profile" is set in the config.
        with ExitStack() as stack:
            if config.get("profile"):
                prof = stack.enter_context(
                    profile(
                        activities=[ProfilerActivity.CPU, ProfilerActivity.CUDA],
                        profile_memory=True,
                        with_flops=True,
                        record_shapes=True,
                        on_trace_ready=tensorboard_trace_handler("log_dir"),
                        with_modules=True,
                    )
                )
                stack.enter_context(record_function("model_inference"))

            for batch in iterator:
                if global_step >= max_steps:
                    break

                model.train()
                batch = {k: v.cuda() for k, v in batch.items()}

<<<<<<< HEAD
                # measure runtime statistics
                if global_step == timing_window_start:
                    timing_start = time.perf_counter()

                if global_step == timing_window_start + timing_window_size:
                    timing_end = time.perf_counter()
                    total_time = timing_end - timing_start
                    steps_per_second = timing_window_size / total_time
                    if config.get("use_wandb", False):
                        wandb.log(
                            {"stats/steps_per_second": steps_per_second},
                            step=global_step,
                        )
                    else:
                        print(f"Steps per second: {steps_per_second:.2f}")
=======
                # # measure runtime statistics
                # if global_step == timing_window_start:
                #     timing_start = time.perf_counter()

                # if global_step == timing_window_start + timing_window_size:
                #     timing_end = time.perf_counter()
                #     total_time = timing_end - timing_start
                #     steps_per_second = timing_window_size / total_time
                #     if config.get("use_wandb", False):
                #         wandb.log(
                #             {"stats/steps_per_second": steps_per_second},
                #             step=global_step,
                #         )
                #     else:
                #         print(f"Steps per second: {steps_per_second:.2f}")
>>>>>>> e11084e4

                stat_dict = train_step(model, batch, optimizer, scheduler)

                for k, v in stat_dict.items():
                    if "lr" not in k:
                        if k not in running_train_stats:
                            running_train_stats[k] = 0
                        running_train_stats[k] += v.cpu().detach()
                num_train_batches += 1

                if use_tqdm:
                    loss_keys = [k for k in stat_dict.keys() if "loss" in k]
                    iterator.set_postfix(
                        {
                            "step": f"{global_step + 1}/{max_steps}",
                            **{k: f"{stat_dict[k].item():.4f}" for k in loss_keys},
                        }
                    )
                else:
                    wandb.log(
                        {
                            f"{k}": v.item()
                            for k, v in stat_dict.items()
                            if "lr" not in k
                        },
                        step=global_step,
                    )

                # Validation and checkpointing
                if (global_step + 1) % config["val_every_iter"] == 0:
                    train_stats = {
                        f"avg/{k}": v / num_train_batches
                        for k, v in running_train_stats.items()
                    }

                    running_train_stats = {}
                    num_train_batches = 0

                    val_stats = validate(model, val_loader, config)
                    current_val_loss = val_stats["avg/val/loss"]

                    if current_val_loss < best_val_loss:
                        best_val_loss = current_val_loss
                        save_checkpoint(
                            model,
                            optimizer,
                            scheduler,
                            config,
                            best_val_loss,
                            global_step,
                        )
                        if not config.get("use_wandb", False):
                            print(
                                f"New best validation loss: {best_val_loss:.4f}, saved checkpoint"
                            )

                    if config.get("use_wandb", False):
                        wandb.log(
                            {**train_stats, **val_stats, "global_step": global_step},
                            step=global_step,
                        )
                    else:
                        loss_keys = [k for k in val_stats.keys() if "loss" in k]
                        for k in loss_keys:
                            print(f"Validation {k}: {val_stats[k]:.4f}")

                global_step += 1

        if config.get("profile"):
            # events = prof.key_averages()
            # df = pd.DataFrame(map(vars, events))
            # df = df.sort_values(by='device_memory_usage', ascending=False)

            # print("Available columns:", list(df.columns))
            # keep = [
            #     "key",
            #     "cpu_time_total",
            #     "device_time_total",
            #     "cpu_memory_usage",
            #     "device_memory_usage"
            #     #"flops" doesn't work. need to use fvcore.
            # ]
            # df = df[keep]
            # df = convert_units(df)
            # print(df)
<<<<<<< HEAD
            print(
                prof.key_averages().table(
                    sort_by="self_cuda_memory_usage", row_limit=10
=======
            print("Calculating runtime stats.....")
            print(
                prof.key_averages().table(
                    sort_by="s            else train_loaderelf_cuda_memory_usage", row_limit=10
>>>>>>> e11084e4
                )
            )

    if test_loader is not None and config.get("test", False):
        print("Loading best checkpoint for testing...")
        best_val_loss, best_step = load_checkpoint(model, optimizer, scheduler, config)
        print(
            f"Loaded checkpoint from step {best_step} with validation loss {best_val_loss:.4f}"
        )

        test_stats = validate(model, test_loader, config)
        if config.get("use_wandb", False):
            wandb.log(
                {
                    **{
                        f"test/{k.replace('val/', '')}": v
                        for k, v in test_stats.items()
                    },
                    "global_step": global_step,
                },
                step=global_step,
            )
        else:
            loss_keys = [k for k in test_stats.keys() if "loss" in k]
            for k in loss_keys:
                print(f"Test {k}: {test_stats[k]:.4f}")
    return model


def convert_units(df):
    # time: µs → ms
    time_cols = [c for c in df.columns if "time_total" in c or "time_avg" in c]
    for c in time_cols:
        df[c] = df[c] / 1_000.0
    # memory: bytes → MB
    mem_cols = [c for c in df.columns if "memory_usage" in c]
    for c in mem_cols:
        df[c] = df[c] / (1024**2)

    df = df.rename(
        columns={c: c.replace("time", "time_ms") for c in time_cols}
        | {c: c.replace("memory_usage", "memory_MB") for c in mem_cols}
    )

    return df<|MERGE_RESOLUTION|>--- conflicted
+++ resolved
@@ -10,12 +10,6 @@
     tensorboard_trace_handler,
     ExecutionTraceObserver
 )
-<<<<<<< HEAD
-from contextlib import ExitStack
-import pandas as pd
-
-
-=======
 from contextlib import ExitStack
 import pandas as pd
 
@@ -23,7 +17,7 @@
 from contextlib import ExitStack
 import pandas as pd
 
->>>>>>> e11084e4
+
 def setup_wandb_logging(model, config, project_name="erwin-more-data"):
     wandb.init(
         project=project_name,
@@ -51,7 +45,17 @@
         "val_loss": val_loss,
         "global_step": global_step,
         "config": config,
+        "model_state_dict": model.state_dict(),
+        "optimizer_state_dict": optimizer.state_dict(),
+        "scheduler_state_dict": (
+            scheduler.state_dict() if scheduler is not None else None
+        ),
+        "val_loss": val_loss,
+        "global_step": global_step,
+        "config": config,
     }
+
+    save_dir = config.get("checkpoint_dir", "checkpoints")
 
     save_dir = config.get("checkpoint_dir", "checkpoints")
     os.makedirs(save_dir, exist_ok=True)
@@ -61,7 +65,17 @@
             save_dir,
             f"{config['model']}_{config['experiment']}_{config['size']}_{config['seed']}_best.pt",
         )
+
+    if config["model"] in ["erwin", "pointtransformer"]:
+        checkpoint_path = os.path.join(
+            save_dir,
+            f"{config['model']}_{config['experiment']}_{config['size']}_{config['seed']}_best.pt",
+        )
     else:
+        checkpoint_path = os.path.join(
+            save_dir,
+            f"{config['model']}_{config['experiment']}_{config['seed']}_best.pt",
+        )
         checkpoint_path = os.path.join(
             save_dir,
             f"{config['model']}_{config['experiment']}_{config['seed']}_best.pt",
@@ -79,7 +93,18 @@
             save_dir,
             f"{config['model']}_{config['experiment']}_{config['size']}_{config['seed']}_best.pt",
         )
+    save_dir = config.get("checkpoint_dir", "checkpoints")
+    if config["model"] in ["erwin", "pointtransformer"]:
+        checkpoint_path = os.path.join(
+            save_dir,
+            f"{config['model']}_{config['experiment']}_{config['size']}_{config['seed']}_best.pt",
+        )
     else:
+        checkpoint_path = os.path.join(
+            save_dir,
+            f"{config['model']}_{config['experiment']}_{config['seed']}_best.pt",
+        )
+
         checkpoint_path = os.path.join(
             save_dir,
             f"{config['model']}_{config['experiment']}_{config['seed']}_best.pt",
@@ -87,6 +112,7 @@
 
     if not os.path.exists(checkpoint_path):
         raise FileNotFoundError(f"No checkpoint found at {checkpoint_path}")
+
 
     checkpoint = torch.load(checkpoint_path)
 
@@ -97,6 +123,13 @@
 
     return checkpoint["val_loss"], checkpoint["global_step"]
 
+    model.load_state_dict(checkpoint["model_state_dict"])
+    optimizer.load_state_dict(checkpoint["optimizer_state_dict"])
+    if scheduler is not None and checkpoint["scheduler_state_dict"] is not None:
+        scheduler.load_state_dict(checkpoint["scheduler_state_dict"])
+
+    return checkpoint["val_loss"], checkpoint["global_step"]
+
 
 def train_step(model, batch, optimizer, scheduler):
     optimizer.zero_grad()
@@ -109,6 +142,7 @@
     if scheduler is not None:
         scheduler.step()
     stat_dict["train/lr"] = optimizer.param_groups[0]["lr"]
+    stat_dict["train/lr"] = optimizer.param_groups[0]["lr"]
     return stat_dict
 
 
@@ -117,27 +151,44 @@
     val_stats = {}
     num_batches = 0
 
+
     use_tqdm = not config.get("use_wandb", False)
     iterator = tqdm(val_loader, desc="Validation") if use_tqdm else val_loader
+
 
     for batch in iterator:
         batch = {k: v.cuda() for k, v in batch.items()}
         stat_dict = model.validation_step(batch)
+
 
         for k, v in stat_dict.items():
             if k not in val_stats:
                 val_stats[k] = 0
             val_stats[k] += v.cpu().detach()
 
+
         if use_tqdm:
             iterator.set_postfix({"Loss": f"{stat_dict['val/loss'].item():.4f}"})
 
+
         num_batches += 1
+
 
     avg_stats = {f"avg/{k}": v / num_batches for k, v in val_stats.items()}
     return avg_stats
 
 
+def fit(
+    config,
+    model,
+    optimizer,
+    scheduler,
+    train_loader,
+    val_loader,
+    test_loader=None,
+    timing_window_start=100,
+    timing_window_size=500,
+):
 def fit(
     config,
     model,
@@ -152,10 +203,12 @@
     if config.get("use_wandb", False):
         setup_wandb_logging(model, config)
 
+
     use_tqdm = not config.get("use_wandb", False)
     running_train_stats = {}
     num_train_batches = 0
     global_step = 0
+    best_val_loss = float("inf")
     best_val_loss = float("inf")
     max_steps = config["num_epochs"]
 
@@ -188,23 +241,6 @@
                 model.train()
                 batch = {k: v.cuda() for k, v in batch.items()}
 
-<<<<<<< HEAD
-                # measure runtime statistics
-                if global_step == timing_window_start:
-                    timing_start = time.perf_counter()
-
-                if global_step == timing_window_start + timing_window_size:
-                    timing_end = time.perf_counter()
-                    total_time = timing_end - timing_start
-                    steps_per_second = timing_window_size / total_time
-                    if config.get("use_wandb", False):
-                        wandb.log(
-                            {"stats/steps_per_second": steps_per_second},
-                            step=global_step,
-                        )
-                    else:
-                        print(f"Steps per second: {steps_per_second:.2f}")
-=======
                 # # measure runtime statistics
                 # if global_step == timing_window_start:
                 #     timing_start = time.perf_counter()
@@ -220,7 +256,6 @@
                 #         )
                 #     else:
                 #         print(f"Steps per second: {steps_per_second:.2f}")
->>>>>>> e11084e4
 
                 stat_dict = train_step(model, batch, optimizer, scheduler)
 
@@ -306,16 +341,9 @@
             # df = df[keep]
             # df = convert_units(df)
             # print(df)
-<<<<<<< HEAD
             print(
                 prof.key_averages().table(
                     sort_by="self_cuda_memory_usage", row_limit=10
-=======
-            print("Calculating runtime stats.....")
-            print(
-                prof.key_averages().table(
-                    sort_by="s            else train_loaderelf_cuda_memory_usage", row_limit=10
->>>>>>> e11084e4
                 )
             )
 
